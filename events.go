//
// Copyright 2015, Sander van Harmelen
//
// Licensed under the Apache License, Version 2.0 (the "License");
// you may not use this file except in compliance with the License.
// You may obtain a copy of the License at
//
//     http://www.apache.org/licenses/LICENSE-2.0
//
// Unless required by applicable law or agreed to in writing, software
// distributed under the License is distributed on an "AS IS" BASIS,
// WITHOUT WARRANTIES OR CONDITIONS OF ANY KIND, either express or implied.
// See the License for the specific language governing permissions and
// limitations under the License.
//

package gitlab

import "time"

// PushEvent represents a push event.
//
// GitLab API docs:
// https://docs.gitlab.com/ce/web_hooks/web_hooks.html#push-events
type PushEvent struct {
	ObjectKind  string `json:"object_kind"`
	Before      string `json:"before"`
	After       string `json:"after"`
	Ref         string `json:"ref"`
	CheckoutSha string `json:"checkout_sha"`
	UserID      int    `json:"user_id"`
	UserName    string `json:"user_name"`
	UserEmail   string `json:"user_email"`
	UserAvatar  string `json:"user_avatar"`
	ProjectID   int    `json:"project_id"`
	Project     struct {
		Name              string               `json:"name"`
		Description       string               `json:"description"`
		AvatarURL         string               `json:"avatar_url"`
		GitSSHURL         string               `json:"git_ssh_url"`
		GitHTTPURL        string               `json:"git_http_url"`
		Namespace         string               `json:"namespace"`
		PathWithNamespace string               `json:"path_with_namespace"`
		DefaultBranch     string               `json:"default_branch"`
		Homepage          string               `json:"homepage"`
		URL               string               `json:"url"`
		SSHURL            string               `json:"ssh_url"`
		HTTPURL           string               `json:"http_url"`
		WebURL            string               `json:"web_url"`
		VisibilityLevel   VisibilityLevelValue `json:"visibility_level"`
	} `json:"project"`
	Repository        *Repository `json:"repository"`
	Commits           []*Commit   `json:"commits"`
	TotalCommitsCount int         `json:"total_commits_count"`
}

// TagEvent represents a tag event.
//
// GitLab API docs:
// https://docs.gitlab.com/ce/web_hooks/web_hooks.html#tag-events
type TagEvent struct {
	ObjectKind  string `json:"object_kind"`
	Before      string `json:"before"`
	After       string `json:"after"`
	Ref         string `json:"ref"`
	CheckoutSha string `json:"checkout_sha"`
	UserID      int    `json:"user_id"`
	UserName    string `json:"user_name"`
	UserAvatar  string `json:"user_avatar"`
	ProjectID   int    `json:"project_id"`
	Project     struct {
		Name              string               `json:"name"`
		Description       string               `json:"description"`
		AvatarURL         string               `json:"avatar_url"`
		GitSSHURL         string               `json:"git_ssh_url"`
		GitHTTPURL        string               `json:"git_http_url"`
		Namespace         string               `json:"namespace"`
		PathWithNamespace string               `json:"path_with_namespace"`
		DefaultBranch     string               `json:"default_branch"`
		Homepage          string               `json:"homepage"`
		URL               string               `json:"url"`
		SSHURL            string               `json:"ssh_url"`
		HTTPURL           string               `json:"http_url"`
		WebURL            string               `json:"web_url"`
		VisibilityLevel   VisibilityLevelValue `json:"visibility_level"`
	} `json:"project"`
	Repository        *Repository `json:"repository"`
	Commits           []*Commit   `json:"commits"`
	TotalCommitsCount int         `json:"total_commits_count"`
}

// IssueEvent represents a issue event.
//
// GitLab API docs:
// https://docs.gitlab.com/ce/web_hooks/web_hooks.html#issues-events
type IssueEvent struct {
	ObjectKind string `json:"object_kind"`
	User       *User  `json:"user"`
	Project    struct {
		Name              string               `json:"name"`
		Description       string               `json:"description"`
		AvatarURL         string               `json:"avatar_url"`
		GitSSHURL         string               `json:"git_ssh_url"`
		GitHTTPURL        string               `json:"git_http_url"`
		Namespace         string               `json:"namespace"`
		PathWithNamespace string               `json:"path_with_namespace"`
		DefaultBranch     string               `json:"default_branch"`
		Homepage          string               `json:"homepage"`
		URL               string               `json:"url"`
		SSHURL            string               `json:"ssh_url"`
		HTTPURL           string               `json:"http_url"`
		WebURL            string               `json:"web_url"`
		VisibilityLevel   VisibilityLevelValue `json:"visibility_level"`
	} `json:"project"`
	Repository       *Repository `json:"repository"`
	ObjectAttributes struct {
		ID          int    `json:"id"`
		Title       string `json:"title"`
		AssigneeID  int    `json:"assignee_id"`
		AuthorID    int    `json:"author_id"`
		ProjectID   int    `json:"project_id"`
		CreatedAt   string `json:"created_at"` // Should be *time.Time (see Gitlab issue #21468)
		UpdatedAt   string `json:"updated_at"` // Should be *time.Time (see Gitlab issue #21468)
		Position    int    `json:"position"`
		BranchName  string `json:"branch_name"`
		Description string `json:"description"`
		MilestoneID int    `json:"milestone_id"`
		State       string `json:"state"`
		Iid         int    `json:"iid"`
		URL         string `json:"url"`
		Action      string `json:"action"`
	} `json:"object_attributes"`
	Assignee struct {
		Name      string `json:"name"`
		Username  string `json:"username"`
		AvatarURL string `json:"avatar_url"`
	} `json:"assignee"`
}

// CommitCommentEvent represents a comment on a commit event.
//
// GitLab API docs:
// https://docs.gitlab.com/ce/web_hooks/web_hooks.html#comment-on-commit
type CommitCommentEvent struct {
	ObjectKind string `json:"object_kind"`
	User       *User  `json:"user"`
	ProjectID  int    `json:"project_id"`
	Project    struct {
		Name              string               `json:"name"`
		Description       string               `json:"description"`
		AvatarURL         string               `json:"avatar_url"`
		GitSSHURL         string               `json:"git_ssh_url"`
		GitHTTPURL        string               `json:"git_http_url"`
		Namespace         string               `json:"namespace"`
		PathWithNamespace string               `json:"path_with_namespace"`
		DefaultBranch     string               `json:"default_branch"`
		Homepage          string               `json:"homepage"`
		URL               string               `json:"url"`
		SSHURL            string               `json:"ssh_url"`
		HTTPURL           string               `json:"http_url"`
		WebURL            string               `json:"web_url"`
		VisibilityLevel   VisibilityLevelValue `json:"visibility_level"`
	} `json:"project"`
	Repository       *Repository `json:"repository"`
	ObjectAttributes struct {
		ID           int    `json:"id"`
		Note         string `json:"note"`
		NoteableType string `json:"noteable_type"`
		AuthorID     int    `json:"author_id"`
		CreatedAt    string `json:"created_at"`
		UpdatedAt    string `json:"updated_at"`
		ProjectID    int    `json:"project_id"`
		Attachment   string `json:"attachment"`
		LineCode     string `json:"line_code"`
		CommitID     string `json:"commit_id"`
		NoteableID   int    `json:"noteable_id"`
		System       bool   `json:"system"`
		StDiff       struct {
			Diff        string `json:"diff"`
			NewPath     string `json:"new_path"`
			OldPath     string `json:"old_path"`
			AMode       string `json:"a_mode"`
			BMode       string `json:"b_mode"`
			NewFile     bool   `json:"new_file"`
			RenamedFile bool   `json:"renamed_file"`
			DeletedFile bool   `json:"deleted_file"`
		} `json:"st_diff"`
	} `json:"object_attributes"`
	Commit *Commit `json:"commit"`
}

// MergeCommentEvent represents a comment on a merge event.
//
// GitLab API docs:
// https://docs.gitlab.com/ce/web_hooks/web_hooks.html#comment-on-merge-request
type MergeCommentEvent struct {
	ObjectKind string `json:"object_kind"`
	User       *User  `json:"user"`
	ProjectID  int    `json:"project_id"`
	Project    struct {
		Name              string               `json:"name"`
		Description       string               `json:"description"`
		AvatarURL         string               `json:"avatar_url"`
		GitSSHURL         string               `json:"git_ssh_url"`
		GitHTTPURL        string               `json:"git_http_url"`
		Namespace         string               `json:"namespace"`
		PathWithNamespace string               `json:"path_with_namespace"`
		DefaultBranch     string               `json:"default_branch"`
		Homepage          string               `json:"homepage"`
		URL               string               `json:"url"`
		SSHURL            string               `json:"ssh_url"`
		HTTPURL           string               `json:"http_url"`
		WebURL            string               `json:"web_url"`
		VisibilityLevel   VisibilityLevelValue `json:"visibility_level"`
	} `json:"project"`
	Repository       *Repository `json:"repository"`
	ObjectAttributes struct {
		ID           int    `json:"id"`
		Note         string `json:"note"`
		NoteableType string `json:"noteable_type"`
		AuthorID     int    `json:"author_id"`
		CreatedAt    string `json:"created_at"`
		UpdatedAt    string `json:"updated_at"`
		ProjectID    int    `json:"project_id"`
		Attachment   string `json:"attachment"`
		LineCode     string `json:"line_code"`
		CommitID     string `json:"commit_id"`
		NoteableID   int    `json:"noteable_id"`
		System       bool   `json:"system"`
		StDiff       *Diff  `json:"st_diff"`
		URL          string `json:"url"`
	} `json:"object_attributes"`
	MergeRequest *MergeRequest `json:"merge_request"`
}

// IssueCommentEvent represents a comment on an issue event.
//
// GitLab API docs:
// https://docs.gitlab.com/ce/web_hooks/web_hooks.html#comment-on-issue
type IssueCommentEvent struct {
	ObjectKind string `json:"object_kind"`
	User       *User  `json:"user"`
	ProjectID  int    `json:"project_id"`
	Project    struct {
		Name              string               `json:"name"`
		Description       string               `json:"description"`
		AvatarURL         string               `json:"avatar_url"`
		GitSSHURL         string               `json:"git_ssh_url"`
		GitHTTPURL        string               `json:"git_http_url"`
		Namespace         string               `json:"namespace"`
		PathWithNamespace string               `json:"path_with_namespace"`
		DefaultBranch     string               `json:"default_branch"`
		Homepage          string               `json:"homepage"`
		URL               string               `json:"url"`
		SSHURL            string               `json:"ssh_url"`
		HTTPURL           string               `json:"http_url"`
		WebURL            string               `json:"web_url"`
		VisibilityLevel   VisibilityLevelValue `json:"visibility_level"`
	} `json:"project"`
	Repository       *Repository `json:"repository"`
	ObjectAttributes struct {
		ID           int     `json:"id"`
		Note         string  `json:"note"`
		NoteableType string  `json:"noteable_type"`
		AuthorID     int     `json:"author_id"`
		CreatedAt    string  `json:"created_at"`
		UpdatedAt    string  `json:"updated_at"`
		ProjectID    int     `json:"project_id"`
		Attachment   string  `json:"attachment"`
		LineCode     string  `json:"line_code"`
		CommitID     string  `json:"commit_id"`
		NoteableID   int     `json:"noteable_id"`
		System       bool    `json:"system"`
		StDiff       []*Diff `json:"st_diff"`
		URL          string  `json:"url"`
	} `json:"object_attributes"`
	Issue *Issue `json:"issue"`
}

// SnippetCommentEvent represents a comment on a snippet event.
//
// GitLab API docs:
// https://docs.gitlab.com/ce/web_hooks/web_hooks.html#comment-on-code-snippet
type SnippetCommentEvent struct {
	ObjectKind string `json:"object_kind"`
	User       *User  `json:"user"`
	ProjectID  int    `json:"project_id"`
	Project    struct {
		Name              string               `json:"name"`
		Description       string               `json:"description"`
		AvatarURL         string               `json:"avatar_url"`
		GitSSHURL         string               `json:"git_ssh_url"`
		GitHTTPURL        string               `json:"git_http_url"`
		Namespace         string               `json:"namespace"`
		PathWithNamespace string               `json:"path_with_namespace"`
		DefaultBranch     string               `json:"default_branch"`
		Homepage          string               `json:"homepage"`
		URL               string               `json:"url"`
		SSHURL            string               `json:"ssh_url"`
		HTTPURL           string               `json:"http_url"`
		WebURL            string               `json:"web_url"`
		VisibilityLevel   VisibilityLevelValue `json:"visibility_level"`
	} `json:"project"`
	Repository       *Repository `json:"repository"`
	ObjectAttributes struct {
		ID           int    `json:"id"`
		Note         string `json:"note"`
		NoteableType string `json:"noteable_type"`
		AuthorID     int    `json:"author_id"`
		CreatedAt    string `json:"created_at"`
		UpdatedAt    string `json:"updated_at"`
		ProjectID    int    `json:"project_id"`
		Attachment   string `json:"attachment"`
		LineCode     string `json:"line_code"`
		CommitID     string `json:"commit_id"`
		NoteableID   int    `json:"noteable_id"`
		System       bool   `json:"system"`
		StDiff       *Diff  `json:"st_diff"`
		URL          string `json:"url"`
	} `json:"object_attributes"`
	Snippet *Snippet `json:"snippet"`
}

// MergeEvent represents a merge event.
//
// GitLab API docs:
// https://docs.gitlab.com/ce/web_hooks/web_hooks.html#merge-request-events
type MergeEvent struct {
	ObjectKind string `json:"object_kind"`
	User       *User  `json:"user"`
	Project    struct {
		Name              string               `json:"name"`
		Description       string               `json:"description"`
<<<<<<< HEAD
		WebURL            string               `json:"web_url"`
=======
>>>>>>> a1c611d1
		AvatarURL         string               `json:"avatar_url"`
		GitSSHURL         string               `json:"git_ssh_url"`
		GitHTTPURL        string               `json:"git_http_url"`
		Namespace         string               `json:"namespace"`
<<<<<<< HEAD
		VisibilityLevel   VisibilityLevelValue `json:"visibility_level"`
=======
>>>>>>> a1c611d1
		PathWithNamespace string               `json:"path_with_namespace"`
		DefaultBranch     string               `json:"default_branch"`
		Homepage          string               `json:"homepage"`
		URL               string               `json:"url"`
		SSHURL            string               `json:"ssh_url"`
		HTTPURL           string               `json:"http_url"`
<<<<<<< HEAD
=======
		WebURL            string               `json:"web_url"`
		VisibilityLevel   VisibilityLevelValue `json:"visibility_level"`
>>>>>>> a1c611d1
	} `json:"project"`
	ObjectAttributes struct {
		ID              int       `json:"id"`
		TargetBranch    string    `json:"target_branch"`
		SourceBranch    string    `json:"source_branch"`
		SourceProjectID int       `json:"source_project_id"`
		AuthorID        int       `json:"author_id"`
		AssigneeID      int       `json:"assignee_id"`
		Title           string    `json:"title"`
		CreatedAt       string    `json:"created_at"` // Should be *time.Time (see Gitlab issue #21468)
		UpdatedAt       string    `json:"updated_at"` // Should be *time.Time (see Gitlab issue #21468)
		StCommits       []*Commit `json:"st_commits"`
		StDiffs         []*Diff   `json:"st_diffs"`
		MilestoneID     int       `json:"milestone_id"`
		State           string    `json:"state"`
		MergeStatus     string    `json:"merge_status"`
		TargetProjectID int       `json:"target_project_id"`
		Iid             int       `json:"iid"`
		Description     string    `json:"description"`
		Position        int       `json:"position"`
		LockedAt        string    `json:"locked_at"`
		UpdatedByID     int       `json:"updated_by_id"`
		MergeError      string    `json:"merge_error"`
		MergeParams     struct {
			ForceRemoveSourceBranch string `json:"force_remove_source_branch"`
		} `json:"merge_params"`
		MergeWhenBuildSucceeds   bool        `json:"merge_when_build_succeeds"`
		MergeUserID              int         `json:"merge_user_id"`
		MergeCommitSha           string      `json:"merge_commit_sha"`
		DeletedAt                string      `json:"deleted_at"`
		ApprovalsBeforeMerge     string      `json:"approvals_before_merge"`
		RebaseCommitSha          string      `json:"rebase_commit_sha"`
		InProgressMergeCommitSha string      `json:"in_progress_merge_commit_sha"`
		LockVersion              int         `json:"lock_version"`
		TimeEstimate             int         `json:"time_estimate"`
		Source                   *Repository `json:"source"`
		Target                   *Repository `json:"target"`
		LastCommit               struct {
			ID        string     `json:"id"`
			Message   string     `json:"message"`
			Timestamp *time.Time `json:"timestamp"`
			URL       string     `json:"url"`
			Author    *Author    `json:"author"`
		} `json:"last_commit"`
		WorkInProgress bool   `json:"work_in_progress"`
		URL            string `json:"url"`
		Action         string `json:"action"`
		Assignee       struct {
			Name      string `json:"name"`
			Username  string `json:"username"`
			AvatarURL string `json:"avatar_url"`
		} `json:"assignee"`
	} `json:"object_attributes"`
	Repository *Repository `json:"repository"`
	Assignee   struct {
		Name      string `json:"name"`
		Username  string `json:"username"`
		AvatarURL string `json:"avatar_url"`
	} `json:"assignee"`
}

// WikiPageEvent represents a wiki page event.
//
// GitLab API docs:
// https://docs.gitlab.com/ce/web_hooks/web_hooks.html#wiki-page-events
type WikiPageEvent struct {
	ObjectKind string `json:"object_kind"`
	User       *User  `json:"user"`
	Project    struct {
		Name              string               `json:"name"`
		Description       string               `json:"description"`
		AvatarURL         string               `json:"avatar_url"`
		GitSSHURL         string               `json:"git_ssh_url"`
		GitHTTPURL        string               `json:"git_http_url"`
		Namespace         string               `json:"namespace"`
		PathWithNamespace string               `json:"path_with_namespace"`
		DefaultBranch     string               `json:"default_branch"`
		Homepage          string               `json:"homepage"`
		URL               string               `json:"url"`
		SSHURL            string               `json:"ssh_url"`
		HTTPURL           string               `json:"http_url"`
		WebURL            string               `json:"web_url"`
		VisibilityLevel   VisibilityLevelValue `json:"visibility_level"`
	} `json:"project"`
	Wiki struct {
		WebURL            string `json:"web_url"`
		GitSSHURL         string `json:"git_ssh_url"`
		GitHTTPURL        string `json:"git_http_url"`
		PathWithNamespace string `json:"path_with_namespace"`
		DefaultBranch     string `json:"default_branch"`
	} `json:"wiki"`
	ObjectAttributes struct {
		Title   string `json:"title"`
		Content string `json:"content"`
		Format  string `json:"format"`
		Message string `json:"message"`
		Slug    string `json:"slug"`
		URL     string `json:"url"`
		Action  string `json:"action"`
	} `json:"object_attributes"`
}

// PipelineEvent represents a pipeline event.
//
// GitLab API docs:
// https://docs.gitlab.com/ce/web_hooks/web_hooks.html#pipeline-events
type PipelineEvent struct {
	ObjectKind       string `json:"object_kind"`
	ObjectAttributes struct {
		ID         int      `json:"id"`
		Ref        string   `json:"ref"`
		Tag        bool     `json:"tag"`
		Sha        string   `json:"sha"`
		BeforeSha  string   `json:"before_sha"`
		Status     string   `json:"status"`
		Stages     []string `json:"stages"`
		CreatedAt  string   `json:"created_at"`
		FinishedAt string   `json:"finished_at"`
		Duration   int      `json:"duration"`
	} `json:"object_attributes"`
	User struct {
		Name      string `json:"name"`
		Username  string `json:"username"`
		AvatarURL string `json:"avatar_url"`
	} `json:"user"`
	Project struct {
<<<<<<< HEAD
		Name              string `json:"name"`
		Description       string `json:"description"`
		WebURL            string `json:"web_url"`
		AvatarURL         string `json:"avatar_url"`
		GitSSHURL         string `json:"git_ssh_url"`
		GitHTTPURL        string `json:"git_http_url"`
		Namespace         string `json:"namespace"`
		VisibilityLevel   int    `json:"visibility_level"`
		PathWithNamespace string `json:"path_with_namespace"`
		DefaultBranch     string `json:"default_branch"`
=======
		Name              string               `json:"name"`
		Description       string               `json:"description"`
		AvatarURL         string               `json:"avatar_url"`
		GitSSHURL         string               `json:"git_ssh_url"`
		GitHTTPURL        string               `json:"git_http_url"`
		Namespace         string               `json:"namespace"`
		PathWithNamespace string               `json:"path_with_namespace"`
		DefaultBranch     string               `json:"default_branch"`
		Homepage          string               `json:"homepage"`
		URL               string               `json:"url"`
		SSHURL            string               `json:"ssh_url"`
		HTTPURL           string               `json:"http_url"`
		WebURL            string               `json:"web_url"`
		VisibilityLevel   VisibilityLevelValue `json:"visibility_level"`
>>>>>>> a1c611d1
	} `json:"project"`
	Commit struct {
		ID        string    `json:"id"`
		Message   string    `json:"message"`
		Timestamp time.Time `json:"timestamp"`
		URL       string    `json:"url"`
		Author    struct {
			Name  string `json:"name"`
			Email string `json:"email"`
		} `json:"author"`
	} `json:"commit"`
	Builds []struct {
		ID         int    `json:"id"`
		Stage      string `json:"stage"`
		Name       string `json:"name"`
		Status     string `json:"status"`
		CreatedAt  string `json:"created_at"`
		StartedAt  string `json:"started_at"`
		FinishedAt string `json:"finished_at"`
		When       string `json:"when"`
		Manual     bool   `json:"manual"`
		User       struct {
			Name      string `json:"name"`
			Username  string `json:"username"`
			AvatarURL string `json:"avatar_url"`
		} `json:"user"`
		Runner        string `json:"runner"`
		ArtifactsFile struct {
			Filename string `json:"filename"`
			Size     string `json:"size"`
		} `json:"artifacts_file"`
	} `json:"builds"`
}

//BuildEvent represents a build event
//
// GitLab API docs:
// https://docs.gitlab.com/ce/web_hooks/web_hooks.html#build-events
type BuildEvent struct {
	ObjectKind        string `json:"object_kind"`
	Ref               string `json:"ref"`
	Tag               bool   `json:"tag"`
	BeforeSha         string `json:"before_sha"`
	Sha               string `json:"sha"`
	BuildID           int    `json:"build_id"`
	BuildName         string `json:"build_name"`
	BuildStage        string `json:"build_stage"`
	BuildStatus       string `json:"build_status"`
	BuildStartedAt    string `json:"build_started_at"`
	BuildFinishedAt   string `json:"build_finished_at"`
	BuildDuration     string `json:"build_duration"`
	BuildAllowFailure bool   `json:"build_allow_failure"`
	ProjectID         int    `json:"project_id"`
	ProjectName       string `json:"project_name"`
	User              struct {
		ID    int    `json:"id"`
		Name  string `json:"name"`
		Email string `json:"email"`
	} `json:"user"`
	Commit struct {
		ID          int    `json:"id"`
		Sha         string `json:"sha"`
		Message     string `json:"message"`
		AuthorName  string `json:"author_name"`
		AuthorEmail string `json:"author_email"`
		Status      string `json:"status"`
		Duration    string `json:"duration"`
		StartedAt   string `json:"started_at"`
		FinishedAt  string `json:"finished_at"`
	} `json:"commit"`
	Repository *Repository `json:"repository"`
}<|MERGE_RESOLUTION|>--- conflicted
+++ resolved
@@ -331,29 +331,18 @@
 	Project    struct {
 		Name              string               `json:"name"`
 		Description       string               `json:"description"`
-<<<<<<< HEAD
-		WebURL            string               `json:"web_url"`
-=======
->>>>>>> a1c611d1
-		AvatarURL         string               `json:"avatar_url"`
-		GitSSHURL         string               `json:"git_ssh_url"`
-		GitHTTPURL        string               `json:"git_http_url"`
-		Namespace         string               `json:"namespace"`
-<<<<<<< HEAD
-		VisibilityLevel   VisibilityLevelValue `json:"visibility_level"`
-=======
->>>>>>> a1c611d1
-		PathWithNamespace string               `json:"path_with_namespace"`
-		DefaultBranch     string               `json:"default_branch"`
-		Homepage          string               `json:"homepage"`
-		URL               string               `json:"url"`
-		SSHURL            string               `json:"ssh_url"`
-		HTTPURL           string               `json:"http_url"`
-<<<<<<< HEAD
-=======
-		WebURL            string               `json:"web_url"`
-		VisibilityLevel   VisibilityLevelValue `json:"visibility_level"`
->>>>>>> a1c611d1
+		AvatarURL         string               `json:"avatar_url"`
+		GitSSHURL         string               `json:"git_ssh_url"`
+		GitHTTPURL        string               `json:"git_http_url"`
+		Namespace         string               `json:"namespace"`
+		PathWithNamespace string               `json:"path_with_namespace"`
+		DefaultBranch     string               `json:"default_branch"`
+		Homepage          string               `json:"homepage"`
+		URL               string               `json:"url"`
+		SSHURL            string               `json:"ssh_url"`
+		HTTPURL           string               `json:"http_url"`
+		WebURL            string               `json:"web_url"`
+		VisibilityLevel   VisibilityLevelValue `json:"visibility_level"`
 	} `json:"project"`
 	ObjectAttributes struct {
 		ID              int       `json:"id"`
@@ -480,33 +469,20 @@
 		AvatarURL string `json:"avatar_url"`
 	} `json:"user"`
 	Project struct {
-<<<<<<< HEAD
-		Name              string `json:"name"`
-		Description       string `json:"description"`
-		WebURL            string `json:"web_url"`
-		AvatarURL         string `json:"avatar_url"`
-		GitSSHURL         string `json:"git_ssh_url"`
-		GitHTTPURL        string `json:"git_http_url"`
-		Namespace         string `json:"namespace"`
-		VisibilityLevel   int    `json:"visibility_level"`
-		PathWithNamespace string `json:"path_with_namespace"`
-		DefaultBranch     string `json:"default_branch"`
-=======
-		Name              string               `json:"name"`
-		Description       string               `json:"description"`
-		AvatarURL         string               `json:"avatar_url"`
-		GitSSHURL         string               `json:"git_ssh_url"`
-		GitHTTPURL        string               `json:"git_http_url"`
-		Namespace         string               `json:"namespace"`
-		PathWithNamespace string               `json:"path_with_namespace"`
-		DefaultBranch     string               `json:"default_branch"`
-		Homepage          string               `json:"homepage"`
-		URL               string               `json:"url"`
-		SSHURL            string               `json:"ssh_url"`
-		HTTPURL           string               `json:"http_url"`
-		WebURL            string               `json:"web_url"`
-		VisibilityLevel   VisibilityLevelValue `json:"visibility_level"`
->>>>>>> a1c611d1
+		Name              string               `json:"name"`
+		Description       string               `json:"description"`
+		AvatarURL         string               `json:"avatar_url"`
+		GitSSHURL         string               `json:"git_ssh_url"`
+		GitHTTPURL        string               `json:"git_http_url"`
+		Namespace         string               `json:"namespace"`
+		PathWithNamespace string               `json:"path_with_namespace"`
+		DefaultBranch     string               `json:"default_branch"`
+		Homepage          string               `json:"homepage"`
+		URL               string               `json:"url"`
+		SSHURL            string               `json:"ssh_url"`
+		HTTPURL           string               `json:"http_url"`
+		WebURL            string               `json:"web_url"`
+		VisibilityLevel   VisibilityLevelValue `json:"visibility_level"`
 	} `json:"project"`
 	Commit struct {
 		ID        string    `json:"id"`
